﻿#ifndef ADAPTIVE_FILTERING_H
#define ADAPTIVE_FILTERING_H

// Preprocessor constants
#define NOISE_TYPE 'G' //GAUSSIAN
#define LAMBDA 0.5
#define SIGMA -1
#define MAX_SIGNAL_LENGTH 501 //MES SWEEP LENGTH

<<<<<<< HEAD
#include "../mqs_def.h"
#include "adaptive_filtering_config.h"

=======
>>>>>>> 54c072a9
// Enumeration for the states in the denoising process
typedef enum {
    DEN_STATE_INIT,
    DEN_STATE_FIND_PEAK_RANGE,
    DEN_STATE_EVAL_OPTIMAL_ORDER,
    DEN_STATE_APPLY_FILTER,
    DEN_STATE_PROCESS_PEAK, 
    DEN_STATE_DONE,
    DEN_STATE_COUNT // Keep this last to count the states
} DenState_t;

// Context structure to hold state and other necessary data
typedef struct {
    DenState_t current_state;
    double sigma;
    int start;
    int end;
    int best_order;
    int best_window;
    double best_smoothness;
    double best_correlation;
    int len; // Length of the signal
} DenoiseContext;

// Function to encapsulate the initialization and state machine start-up
void startDenoisingProcess(MqsRawDataPoint_t* noisy_sig, MqsRawDataPoint_t* smoothed_sig, size_t len);

void populate_noisy_sig(MqsRawDataPoint_t* noisy_sig, const double* dataset, size_t dataSize);
#endif // ADAPTIVE_FILTERING_H<|MERGE_RESOLUTION|>--- conflicted
+++ resolved
@@ -7,12 +7,9 @@
 #define SIGMA -1
 #define MAX_SIGNAL_LENGTH 501 //MES SWEEP LENGTH
 
-<<<<<<< HEAD
 #include "../mqs_def.h"
 #include "adaptive_filtering_config.h"
 
-=======
->>>>>>> 54c072a9
 // Enumeration for the states in the denoising process
 typedef enum {
     DEN_STATE_INIT,
